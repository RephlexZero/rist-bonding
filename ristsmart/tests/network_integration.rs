--- conflicted
+++ resolved
@@ -67,28 +67,69 @@
 #[tokio::test]
 async fn test_end_to_end_rist_over_simulated_network() {
     testing::init_for_tests();
-
-    // Start two simulated links delivering to a common receiver port.
-    let rx_port = 5000u16;
-    let mut orchestrator = NetworkOrchestrator::new(0);
-    let scenarios = vec![TestScenario::baseline_good(), TestScenario::baseline_good()];
-    let handles = orchestrator
-        .start_bonding_scenarios(scenarios, rx_port)
-        .await
-        .expect("failed to start scenarios");
-    let ingress_ports: Vec<u16> = handles.iter().map(|h| h.ingress_port).collect();
-
-    let (sender_pipeline, ristsink) = build_sender_pipeline(&ingress_ports);
-    let (receiver_pipeline, counter) = build_receiver_pipeline(rx_port);
-
-    run_pipelines(sender_pipeline, receiver_pipeline, 2).await;
-
-<<<<<<< HEAD
-    let count: u64 = testing::get_property(&counter, "count").unwrap();
-    assert!(count > 0, "counter_sink received no buffers");
-
-    // Verify that both sessions sent packets if stats are available.
-=======
+    
+    let scenario = TestScenario::baseline_good();
+    let rx_port = 5004;
+    
+    let result = test_dispatcher_with_network(
+        Some(&[0.6, 0.4]),
+        scenario,
+        rx_port,
+        5, // 5 second test
+    ).await;
+    
+    assert!(result.is_ok(), "Test failed: {:?}", result);
+}
+
+#[tokio::test] 
+async fn test_dispatcher_with_poor_network() {
+    testing::init_for_tests();
+    
+    let scenario = TestScenario::degraded_network();
+    let rx_port = 5005;
+    
+    let result = test_dispatcher_with_network(
+        Some(&[0.5, 0.5]),
+        scenario,
+        rx_port,
+        5, // 5 second test
+    ).await;
+    
+    assert!(result.is_ok(), "Test with poor network failed: {:?}", result);
+}
+
+#[tokio::test]
+async fn test_bonding_setup() {
+    let rx_port = 5006;
+    
+    let result = setup_bonding_test(rx_port).await;
+    assert!(result.is_ok(), "Bonding setup failed: {:?}", result.err());
+    
+    let orchestrator = result.unwrap();
+    let active_links = orchestrator.get_active_links();
+    
+    // Should have 2 links for bonding
+    assert_eq!(active_links.len(), 2, "Expected 2 active links for bonding test");
+    
+    // Verify different ingress ports
+    assert_ne!(active_links[0].ingress_port, active_links[1].ingress_port, 
+        "Links should have different ingress ports");
+}
+
+#[tokio::test] 
+async fn test_multiple_scenarios() {
+    let scenarios = get_test_scenarios();
+    
+    assert!(scenarios.len() >= 4, "Expected at least 4 predefined scenarios");
+    
+    // Test each scenario setup (without running full tests)
+    for (i, scenario) in scenarios.into_iter().enumerate().take(3) {
+        let rx_port = 5030 + i as u16; // Use different port range to avoid conflicts
+        let result = setup_network_scenario(scenario, rx_port).await;
+        assert!(result.is_ok(), "Failed to setup scenario {}: {:?}", i, result.err());
+    }
+}
+
 #[tokio::test]
 async fn test_cellular_network_scenario() {
     let scenario = TestScenario::mobile_network();
@@ -224,7 +265,6 @@
     assert!(count > 0, "counter_sink received no buffers");
 
     // Verify that both sessions sent packets if stats are available
->>>>>>> 872c7291
     if let Ok(stats) = testing::get_property::<gstreamer::Structure>(&ristsink, "stats") {
         if let Ok(val) = stats.get::<gstreamer::glib::Value>("session-stats") {
             if let Ok(arr) = val.get::<gstreamer::glib::ValueArray>() {
